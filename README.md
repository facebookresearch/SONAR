--- conflicted
+++ resolved
@@ -31,11 +31,8 @@
 
 You can install SONAR with `pip install sonar-space`. Note that there is another `sonar` package on pip that IS NOT this project, make sure to use `sonar-space` in your dependencies.
 
-<<<<<<< HEAD
-If you want to install SONAR manually, you can install it locally. SONAR depends mainly on [Fairseq2](https://github.com/fairinternal/fairseq2) and can be installed using (tested with `python=3.8`)
-=======
 If you want to install SONAR manually, you can install it localy. SONAR depends mainly on [Fairseq2](https://github.com/facebookresearch/fairseq2) and can be installed using (tested with `python=3.8`)
->>>>>>> b42c619d
+
 ```bash
 pip install --upgrade pip
 pip install -e .
